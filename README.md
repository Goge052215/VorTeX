# MATLAB-Scientific Calculator on Py

![legend img](imgs/legend_img.png)

A PyQt5-based scientific calculator that supports $\LaTeX$ input, integrates with MATLAB for symbolic computation, and offers various mathematical functionalities including differentiation, integration, and matrix operations.

## Features

- **$\LaTeX$ Input:** Enter mathematical expressions in $\LaTeX$ format for easy readability and input.
- **MATLAB Integration:** Utilize MATLAB's symbolic toolbox for advanced computations, ensuring high precision and reliability.
- **Trigonometric Functions:** Supports both Degree and Radian modes for trigonometric calculations.
- **Symbolic Computation:** Handle derivatives and integrals symbolically, providing exact results where possible.
- **Matrix Operations:** Perform operations such as determinant, inverse, eigenvalues, and more on matrices.
- **Theming:** Multiple UI themes available to customize the appearance of the application.
- **Logging:** Detailed logging of operations and errors for troubleshooting and analysis.
- **Auto Simplify:** Automatically simplifies the result of the expression.

## Getting Started

1. **Clone the Repository:**

   ```bash
   git clone https://github.com/Goge052215/MATLAB-Calculator-on-py.git
   ```

2. **Install Required Fonts**

   Thanks for developers of Monaspace font family! We are using the font [**Monaspace Neon**](https://monaspace.githubnext.com/) for the UI (partially).You can install the font by running the scripts in [fonts](fonts) folder.

   So far, there are 2 scripts for following systems:
   - [Windows](fonts/fonts_download.ps1)
   - [MacOS](fonts/fonts_download.bash)

   For Linux users, please see the instructions in the [GitHub Monaspace repository](https://github.com/githubnext/monaspace?tab=readme-ov-file).

3. **Install Dependencies:**

   Ensure you have MATLAB installed and the MATLAB Engine API for Python set up.

   ```bash
   pip install -r requirements.txt
   ```

   The requirement list is in [requirements.txt](requirements.txt)

4. **Run the Application:**

   ```bash
   python main.py
   ```

## Usage

1. **Select Input Mode:**
   - **$\LaTeX$:** Enter expressions in $\LaTeX$ format for symbolic computation.
   - **MATLAB:** Enter raw MATLAB expressions for direct evaluation.
   - **Matrix:** Perform matrix operations (e.g., determinant, inverse).

2. **Select Angle Mode:**
   - **Degree:** Use degree mode for trigonometric functions.
   - **Radian:** Use radian mode for trigonometric functions.

3. **Enter Expression:**
   - In the input field, type your mathematical expression.

4. **Calculate:**
   - Click the "Calculate" button to evaluate the expression.

5. **View Result:**
   - The result will be displayed below the calculate button.

## Example Expressions

- **Simplified $\LaTeX$ Mode:**
  - **Differentiation:** `d/dx (x^2)`, `d2/dx2 (x^2)`, etc.
  - **Integration:** `int e^(x) dx`, `int ln(x) dx`, `int x^2 dx`, etc.
  - **Trigonometric:** `sin(30)`, `cos(30)`, `tan(30)`, etc.

- **MATLAB Mode:**
  - **Differentiation:** `diff(x^2, x)`, `diff(x^2, x, 2)`, etc.
  - **Integration:** `int(exp(x), x)`, `int(ln(x), x)`, `int(x^2, x)`, etc.
  - **Trigonometric:** `sin(30)`, `cos(30)`, `tan(30)`, etc.

*Note:* Simplified $\LaTeX$ input is recommended, for a guide of simplified $\LaTeX$ input, see the table below:

| $\LaTeX$ | Previous $\LaTeX$ Command | Simplified $\LaTeX$ Input |
| ------------- | ----------------------- | ----------------------- |
| $\displaystyle\frac{\text{d} }{\text{d}x}(f(x))$ | `\frac{d}{dx} (f(x))` | `d/dx (f(x))`  |
| $\displaystyle\frac{\text{d}^n}{\text{d}x^n}(f(x))$  | `\frac{d^n}{dx^n} (f(x))` | `dn/dxn (f(x))` |
| $\displaystyle\int e^{x} \text{d}x$ | `\int e^{x} dx` | `int e^x dx` |
| $\displaystyle\int_{a}^{b} f(x) \text{d}x$ | `\int_{a}^{b} f(x) dx` | `int (a to b) f(x) dx` |
| $\sin, \cos, \tan, \dots$ | `\sin, \cos, \tan, ...` | `sin, cos, tan, ...` |
| $\displaystyle\binom{n}{r}$ or $^n\text{C}_r$ | `\binom{n}{r}` | `binom(n, r)` |
| $\sqrt{x}$  | `\sqrt{x}` | `sqrt(x)` |
| $\|x\|$  | `\|x\|` | `abs(x)` |
| $\ln(x)$   | `\ln(x)` | `ln(x)` |
| $\log_{10}(x)$ | `\log_{10}(x)` | `log10(x)` |
| $\log_{n}(x)$  | `\log_{n}(x)`  | `logn(x)`  |
| $\alpha, \beta, \gamma, \dots$ | `\alpha, \beta, \gamma, ...` | `alpha, beta, gamma, ...` |
| $\displaystyle\sum_{i = a}^{b-a} f(x_i)$         | `\sum_{i = a}^{b-a} f(x_i)` | `sum (a to b) f(x)`      |
| $\displaystyle\prod_{i = a}^{b-a} f(x_i)$      | `\prod_{i = a}^{b-a} f(x_i)` | `prod (a to b) f(x)`     |
<<<<<<< HEAD
| $\displaystyle\lim_{x \to a} f(x)$         | `\lim_{x \to a} f(x)` | `lim (x to a) f(x)`      |
| $\displaystyle\lim_{x \to a^+} f(x)$       | `\lim_{x \to a^+} f(x)` | `lim (x to a+) f(x)`      |
| $\displaystyle\lim_{x \to a^-} f(x)$       | `\lim_{x \to a^-} f(x)` | `lim (x to a-) f(x)`      |
| $\pm\infty$       | `\pm\infty`    | `+infty` or `-infty`   |
=======
| $\lim_{x \to a} f(x)$         | `\lim_{x \to a} f(x)` | `lim (x to a) f(x)`      |
| $\pm\infty$       | `\pm\infty`    | `+infty` or `-infty`    |
>>>>>>> d31f0887

for more shortcuts, see [shortcut.py](latex_pack/shortcut.py)

### Example for $\LaTeX$ Mode

1. `int 1/x dx` $\rightarrow$ $\displaystyle \int \frac{1}{x} \text{d}x = \ln(x)$
2. `int (1 to 3) x^3/(x^2 + 1) dx` $\rightarrow$ $\displaystyle \int_{1}^{3} \frac{x^3}{x^2 + 1} \text{d}x = 4 - \left(\frac{\ln 5}{2}\right)$
3. `d2/dx2 (4x^10)` $\rightarrow$ $\displaystyle \frac{\text{d}^2}{\text{d}x^2} (4x^{10}) = 360x^8$
4. `binom(5, 2)` $\rightarrow$ $\displaystyle \binom{5}{2} = 10$
5. `tan(90) or tan(pi/2)` $\rightarrow$ $\tan(90) = \infty$
6. `sum (1 to 100) x` $\rightarrow$ $\displaystyle \sum_{i = 1}^{100} x = 5050$
7. `prod (2 to 10) ln(x)` $\rightarrow$ $\displaystyle \prod_{i = 2}^{10} \ln(x) = 62.321650$

### Example for Matrix Mode

1. (Determinant Mode) `[1 2; 3 4]`
```math
\begin{bmatrix}
   1 & 2 \\
   3 & 4
\end{bmatrix} = -2
```

2. (Inverse Mode) `[1 2; 3 4]`
```math
\begin{pmatrix}
   1 & 2 \\
   3 & 4
\end{pmatrix}^{-1} = \begin{pmatrix}
   -2 & 1 \\
   1.5 & -0.5
\end{pmatrix}
```
Output: `[[-2.0, 1.0], [1.5, -0.5]]`

3. (Eigenvalues Mode) `[1 2; 3 4]`
```math
\begin{pmatrix}
   1 & 2 \\
   3 & 4
\end{pmatrix} \rightarrow \begin{pmatrix}
   -0.37 & 0.00 \\
   0.00 & 5.37
\end{pmatrix}
```
Output: `[-0.37, 5.37]`

4. (Rank Mode) `[1 2; 3 4]`
```math
\begin{pmatrix}
   1 & 2 \\
   3 & 4
\end{pmatrix} = 2
```

## Troubleshooting

- **MATLAB Engine Not Starting:**
  - Ensure that MATLAB is installed on your system.
  - Verify that the MATLAB Engine API for Python is correctly installed.
  - Check environment variables and MATLAB's path settings.

- **Invalid Expression Errors:**
  - Ensure that your $\LaTeX$ or MATLAB expressions are correctly formatted.
  - Verify that all necessary functions are supported and properly replaced.

### Current TODO

- [ ] Fixing the limits handling
- [ ] Fixing the expression handling for $^n\text{C}_r$
- [ ] Fixing the series evaluation

## Contributing

Contributions are welcome! Please open an issue or submit a pull request for any enhancements or bug fixes.

## License

[MIT License](LICENSE)<|MERGE_RESOLUTION|>--- conflicted
+++ resolved
@@ -99,15 +99,10 @@
 | $\alpha, \beta, \gamma, \dots$ | `\alpha, \beta, \gamma, ...` | `alpha, beta, gamma, ...` |
 | $\displaystyle\sum_{i = a}^{b-a} f(x_i)$         | `\sum_{i = a}^{b-a} f(x_i)` | `sum (a to b) f(x)`      |
 | $\displaystyle\prod_{i = a}^{b-a} f(x_i)$      | `\prod_{i = a}^{b-a} f(x_i)` | `prod (a to b) f(x)`     |
-<<<<<<< HEAD
 | $\displaystyle\lim_{x \to a} f(x)$         | `\lim_{x \to a} f(x)` | `lim (x to a) f(x)`      |
 | $\displaystyle\lim_{x \to a^+} f(x)$       | `\lim_{x \to a^+} f(x)` | `lim (x to a+) f(x)`      |
 | $\displaystyle\lim_{x \to a^-} f(x)$       | `\lim_{x \to a^-} f(x)` | `lim (x to a-) f(x)`      |
 | $\pm\infty$       | `\pm\infty`    | `+infty` or `-infty`   |
-=======
-| $\lim_{x \to a} f(x)$         | `\lim_{x \to a} f(x)` | `lim (x to a) f(x)`      |
-| $\pm\infty$       | `\pm\infty`    | `+infty` or `-infty`    |
->>>>>>> d31f0887
 
 for more shortcuts, see [shortcut.py](latex_pack/shortcut.py)
 
@@ -116,9 +111,11 @@
 1. `int 1/x dx` $\rightarrow$ $\displaystyle \int \frac{1}{x} \text{d}x = \ln(x)$
 2. `int (1 to 3) x^3/(x^2 + 1) dx` $\rightarrow$ $\displaystyle \int_{1}^{3} \frac{x^3}{x^2 + 1} \text{d}x = 4 - \left(\frac{\ln 5}{2}\right)$
 3. `d2/dx2 (4x^10)` $\rightarrow$ $\displaystyle \frac{\text{d}^2}{\text{d}x^2} (4x^{10}) = 360x^8$
+3. `d2/dx2 (4x^10)` $\rightarrow$ $\displaystyle \frac{\text{d}^2}{\text{d}x^2} (4x^{10}) = 360x^8$
 4. `binom(5, 2)` $\rightarrow$ $\displaystyle \binom{5}{2} = 10$
 5. `tan(90) or tan(pi/2)` $\rightarrow$ $\tan(90) = \infty$
 6. `sum (1 to 100) x` $\rightarrow$ $\displaystyle \sum_{i = 1}^{100} x = 5050$
+7. `prod (2 to 10) ln(x)` $\rightarrow$ $\displaystyle \prod_{i = 2}^{10} \ln(x) = 62.321650$
 7. `prod (2 to 10) ln(x)` $\rightarrow$ $\displaystyle \prod_{i = 2}^{10} \ln(x) = 62.321650$
 
 ### Example for Matrix Mode
